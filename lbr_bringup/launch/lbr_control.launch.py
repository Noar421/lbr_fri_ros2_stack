import sys
import warnings

from launch.actions import DeclareLaunchArgument, OpaqueFunction
from launch.conditions import UnlessCondition
from launch.launch_description import LaunchDescription
from launch.substitutions import LaunchConfiguration, PathJoinSubstitution
from launch_ros.actions import Node
from launch_ros.substitutions import FindPackageShare


def launch_setup(context, *args, **kwargs):

    # Configure robot_description
    robot_description = {"robot_description": LaunchConfiguration("robot_description")}

    # Load controllers from YAML configuration file
    controller_configurations = PathJoinSubstitution([
        FindPackageShare(LaunchConfiguration("controller_configurations_package")),
        LaunchConfiguration("controller_configurations")
    ])

    # Prepare controller manager and other required nodes
    real_time = LaunchConfiguration("real_time").perform(context)
    valid_real_time_arguments = ["true", "false", "1", "0"]
    if not real_time in valid_real_time_arguments:
        raise ValueError(f"Invalid real_time launch argument. Expected one of {valid_real_time_arguments}, got {real_time}.")

    controller_manager_prefix = ""
    if real_time in ["true", "1"]:
        if sys.platform.startswith("win"):
            # currently not supported. To be implemented with ExecuteCommand after fri_ros2_control_node launch
            # https://superuser.com/questions/620724/changing-windows-process-priority-via-command-line 
            warnings.warn("Windows currently not supported for real-time priority. Defaulting to non-real-time.")
        elif sys.platform.startswith("lin"):
            # launch with realtime priority, requries to set rtprio in /etc/security/limits.conf, e.g. <user> - rtprio 99
            controller_manager_prefix = "chrt -rr 99"
        else:
            raise RuntimeError(f"Encountered unhandled platform {sys.platform}")

    controller_manager = Node(
        package="lbr_hardware",
        executable="fri_ros2_control_node",
        parameters=[robot_description, controller_configurations],
        output="screen",
        condition=UnlessCondition(LaunchConfiguration("sim")),
        prefix=controller_manager_prefix
    )

    robot_state_publisher = Node(
        package="robot_state_publisher",
        executable="robot_state_publisher",
        output="screen",
        parameters=[robot_description]
    )

    joint_state_broadcaster = Node(
        package="controller_manager",
<<<<<<< HEAD
        executable="spawner",
        arguments=["joint_state_broadcaster", "--controller-manager", "/controller_manager"],
    )

    controller = Node(
        package="controller_manager",
        executable="spawner",
=======
        executable="spawner.py",
        arguments=["joint_state_broadcaster", "--controller-manager", "/controller_manager"],
    )

    lbr_state_broadcaster = Node(
        package="controller_manager",
        executable="spawner.py",
        arguments=["lbr_state_broadcaster", "--controller-manager", "/controller_manager"],
        condition=UnlessCondition(LaunchConfiguration("sim"))
    )

    controller = Node(
        package="controller_manager",
        executable="spawner.py",
>>>>>>> 5ccc5263
        arguments=[LaunchConfiguration("controller"), "--controller-manager", "/controller_manager"],
    )

    return [
        controller_manager,
        robot_state_publisher,
        joint_state_broadcaster,
<<<<<<< HEAD
=======
        lbr_state_broadcaster,
>>>>>>> 5ccc5263
        controller
    ]


def generate_launch_description():
    
    # Launch arguments
    launch_args = []

    launch_args.append(
        DeclareLaunchArgument(
            name="controller_configurations_package",
            default_value="lbr_bringup",
            description="Package that contains controller configurations."
        )
    )

    launch_args.append(
        DeclareLaunchArgument(
            name="controller_configurations",
            default_value="config/lbr_controllers.yml",
            description="Relative path to controller configurations YAML file."
        )
    )

    launch_args.append(
        DeclareLaunchArgument(
            name="robot_description",
            description="Robot description XML file."
        )
    )

    launch_args.append(
        DeclareLaunchArgument(
            name="controller",
            default_value="position_trajectory_controller",
            description="Robot controller."
        )
    )

    launch_args.append(
        DeclareLaunchArgument(
            name="sim",
            default_value="true",
            description="Launch robot in simulation or on real setup."
        )
    )

    launch_args.append(
        DeclareLaunchArgument(
            name="real_time",
            default_value="false",
            description=
                "Will launch ros2_control_node with real-time priority.\n"
                "\tCurrently only supported on Linux. Requires user to set rtprio\n"
                "\tin /etc/security/limits.conf, see https://linux.die.net/man/5/limits.conf.\n"
                "\tE.g. <user> - rtprio 99."
        )
    )
<<<<<<< HEAD


=======
>>>>>>> 5ccc5263

    return LaunchDescription(
        launch_args + [
            OpaqueFunction(function=launch_setup)
    ])<|MERGE_RESOLUTION|>--- conflicted
+++ resolved
@@ -56,30 +56,20 @@
 
     joint_state_broadcaster = Node(
         package="controller_manager",
-<<<<<<< HEAD
         executable="spawner",
-        arguments=["joint_state_broadcaster", "--controller-manager", "/controller_manager"],
-    )
-
-    controller = Node(
-        package="controller_manager",
-        executable="spawner",
-=======
-        executable="spawner.py",
         arguments=["joint_state_broadcaster", "--controller-manager", "/controller_manager"],
     )
 
     lbr_state_broadcaster = Node(
         package="controller_manager",
-        executable="spawner.py",
+        executable="spawner",
         arguments=["lbr_state_broadcaster", "--controller-manager", "/controller_manager"],
         condition=UnlessCondition(LaunchConfiguration("sim"))
     )
 
     controller = Node(
         package="controller_manager",
-        executable="spawner.py",
->>>>>>> 5ccc5263
+        executable="spawner",
         arguments=[LaunchConfiguration("controller"), "--controller-manager", "/controller_manager"],
     )
 
@@ -87,10 +77,7 @@
         controller_manager,
         robot_state_publisher,
         joint_state_broadcaster,
-<<<<<<< HEAD
-=======
         lbr_state_broadcaster,
->>>>>>> 5ccc5263
         controller
     ]
 
@@ -150,11 +137,6 @@
                 "\tE.g. <user> - rtprio 99."
         )
     )
-<<<<<<< HEAD
-
-
-=======
->>>>>>> 5ccc5263
 
     return LaunchDescription(
         launch_args + [
