import os
from pathlib import Path
from typing import Dict, List

from ament_index_python import get_package_share_directory
from launch import LaunchDescription
from launch.actions import IncludeLaunchDescription, RegisterEventHandler
from launch.event_handlers import OnProcessExit, OnProcessStart
from launch.launch_description_sources import PythonLaunchDescriptionSource
from launch_param_builder import load_xacro
from launch_ros.actions import Node


class LBRBringUp:
    robot_name_: str
    sim: bool

    robot_description_: dict
    launch_description_: LaunchDescription

    lbr_spinner_node_: Node
    gazebo_spawn_entity_: Node
    controller_manager_: Node
    controller_spawners_: Dict[str, Node]
    robot_state_publisher_: Node
    rviz2_node_: Node

    def __init__(self, robot_name: str = "lbr", sim: bool = True) -> None:
        self.robot_name_ = robot_name
        self.sim_ = sim

        self.robot_description_ = None
        self.launch_description_ = LaunchDescription()

        self.lbr_spinner_node_ = None
        self.gazebo_spawn_entity_ = None
        self.controller_manager_ = None
        self.controller_spawners_ = {}
        self.robot_state_publisher_ = None
        self.rviz2_node_ = None

    @property
    def robot_name(self):
        return self.robot_name_

    @property
    def sim(self):
        return self.sim_

    @property
    def robot_description(self):
        return self.robot_description_

    @property
    def launch_description(self):
        return self.launch_description_

    def add_controller_manager(
        self,
        package: str = "lbr_bringup",
        controller_configurations_file: str = "config/lbr_controllers.yml",
    ):
        # Gazebo adds it's own controller manager
        if self.sim_:
            return self
        if not self.robot_description_:
            raise ValueError(
                "Cannot add ros2 control without robot description."
                "Call add_robot_description() first."
            )
        controller_configurations_file_path = os.path.join(
            get_package_share_directory(package), controller_configurations_file
        )
        self.controller_manager_ = Node(
            package="controller_manager",
            executable="ros2_control_node",
            parameters=[self.robot_description_, controller_configurations_file_path],
        )
        self.launch_description_.add_action(self.controller_manager_)
        return self

    def add_controller(self, controller: str = "joint_state_broadcaster"):
        self.controller_spawners_[controller] = Node(
            package="controller_manager",
            executable="spawner",
            arguments=[controller, "--controller-manager", "/controller_manager"],
        )
        controller_spawner_event_handlers = None
        if self.sim_:
            controller_spawner_event_handlers = RegisterEventHandler(
                OnProcessExit(
                    target_action=self.gazebo_spawn_entity_,
                    on_exit=[self.controller_spawners_[controller]],
                )
            )
        else:
            controller_spawner_event_handlers = RegisterEventHandler(
                OnProcessStart(
                    target_action=self.controller_manager_,
                    on_start=[self.controller_spawners_[controller]],
                )
            )
        self.launch_description_.add_action(controller_spawner_event_handlers)
        return self

    def add_robot_state_publisher(self):
        if not self.robot_description_:
            raise ValueError(
                "Cannot add robot state publisher without robot description."  #
                "Call add_robot_description() first."
            )
        joint_state_broadcaster = "joint_state_broadcaster"
        if not joint_state_broadcaster in self.controller_spawners_:
            raise RuntimeError(
                f"The {joint_state_broadcaster} controller needs to be added prior to adding rviz2."
            )
        self.robot_state_publisher_ = Node(
            package="robot_state_publisher",
            executable="robot_state_publisher",
            output="screen",
            parameters=[self.robot_description_],
        )

        # Don't wait on joint_state_broadcaster in case of simulation.
        # Gazebo requires robot_description to load joint_state_broadcaster!
        if self.sim_:
            self.launch_description_.add_action(self.robot_state_publisher_)
        else:
            robot_state_publisher_event_handler = RegisterEventHandler(
                OnProcessExit(
                    target_action=self.controller_spawners_[joint_state_broadcaster],
                    on_exit=[self.robot_state_publisher_],
                )
            )
            self.launch_description.add_action(robot_state_publisher_event_handler)
        return self

    def add_rviz2(
        self,
        package: str = "lbr_description",
        rviz2_config_file: str = "config/config.rviz",
        parameters: List=[]
    ):
        self.rviz2_node_ = Node(
            package="rviz2",
            executable="rviz2",
            parameters=parameters,
            arguments=[
                "-d",
                os.path.join(get_package_share_directory(package), rviz2_config_file),
            ],
        )

        # Don't wait on joint_state_broadcaster in case of simulation.
        # Gazebo requires robot_description to load joint_state_broadcaster!
        if self.sim_:
            rviz2_event_handler = RegisterEventHandler(
                OnProcessExit(
                    target_action=self.gazebo_spawn_entity_, on_exit=[self.rviz2_node_]
                )
            )
        else:
            rviz2_event_handler = RegisterEventHandler(
                OnProcessStart(
                    target_action=self.robot_state_publisher_,
                    on_start=[self.rviz2_node_],
                )
            )
        self.launch_description_.add_action(rviz2_event_handler)
        return self

    def add_robot_description(
        self,
        package: str = "lbr_description",
        xacro_file: str = "urdf/iiwa7/iiwa7.urdf.xacro",
    ):
        self.robot_description_ = {
            "robot_description": load_xacro(
                file_path=Path(
                    os.path.join(
                        get_package_share_directory(package),
                        xacro_file,
                    )
                ),
                mappings={"robot_name": self.robot_name_, "sim": str(self.sim_)},
            )
        }
        return self

    def add_robot(self):
        if self.sim_:
            return self.add_gazebo()
        else:
            return self.add_lbr_spinner()

    def add_lbr_spinner(
        self,
        package: str = "lbr_fri_ros2",
<<<<<<< HEAD
        executable: str = "lbr_spinner",
=======
        executable: str = "lbr_spinner"
>>>>>>> 5bee7d83
    ):
        self.lbr_spinner_node_ = Node(
            package=package,
            executable=executable,
            emulate_tty=True,
            output="screen",
        )
        self.launch_description_.add_action(self.lbr_spinner_node_)
        return self

    def add_gazebo(self):
        gazebo = IncludeLaunchDescription(
            PythonLaunchDescriptionSource(
                os.path.join(
                    get_package_share_directory("gazebo_ros"), "launch/gazebo.launch.py"
                )
            )
        )
        self.gazebo_spawn_entity_ = Node(
            package="gazebo_ros",
            executable="spawn_entity.py",
            arguments=["-topic", "robot_description", "-entity", self.robot_name_],
            output="screen",
        )
        self.launch_description.add_action(gazebo)
        self.launch_description.add_action(self.gazebo_spawn_entity_)
        return self<|MERGE_RESOLUTION|>--- conflicted
+++ resolved
@@ -196,11 +196,7 @@
     def add_lbr_spinner(
         self,
         package: str = "lbr_fri_ros2",
-<<<<<<< HEAD
-        executable: str = "lbr_spinner",
-=======
         executable: str = "lbr_spinner"
->>>>>>> 5bee7d83
     ):
         self.lbr_spinner_node_ = Node(
             package=package,
