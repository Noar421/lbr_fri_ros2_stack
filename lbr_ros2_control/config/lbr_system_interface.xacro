<?xml version="1.0"?>
<robot xmlns:xacro="http://www.ros.org/wiki/xacro">
    <xacro:macro name="lbr_system_interface"
        params="mode joint_limits system_parameters_path">
        <!-- load system parameters via yaml -->
        <xacro:property name="system_parameters"
            value="${xacro.load_yaml(system_parameters_path)}" />

        <ros2_control name="lbr_system_interface" type="system">
            <!-- load plugin depending on mode -->
            <xacro:if value="${mode == 'mock'}">
                <hardware>
                    <plugin>mock_components/GenericSystem</plugin>
                </hardware>
            </xacro:if>
            <xacro:if value="${mode == 'gazebo'}">
                <hardware>
                    <plugin>ign_ros2_control/IgnitionSystem</plugin>
                </hardware>
            </xacro:if>
            <xacro:if value="${mode == 'hardware'}">
                <hardware>
                    <plugin>lbr_ros2_control::SystemInterface</plugin>
                    <param name="fri_client_sdk_major_version">${system_parameters['hardware']['fri_client_sdk']['major_version']}</param>
                    <param name="fri_client_sdk_minor_version">${system_parameters['hardware']['fri_client_sdk']['minor_version']}</param>
                    <param name="client_command_mode">${system_parameters['hardware']['client_command_mode']}</param>
                    <param name="port_id">${system_parameters['hardware']['port_id']}</param>
                    <param name="remote_host">${system_parameters['hardware']['remote_host']}</param>
                    <param name="rt_prio">${system_parameters['hardware']['rt_prio']}</param>
                    <param name="pid_p">${system_parameters['hardware']['pid_p']}</param>
                    <param name="pid_i">${system_parameters['hardware']['pid_i']}</param>
                    <param name="pid_d">${system_parameters['hardware']['pid_d']}</param>
                    <param name="pid_i_max">${system_parameters['hardware']['pid_i_max']}</param>
                    <param name="pid_i_min">${system_parameters['hardware']['pid_i_min']}</param>
                    <param name="pid_antiwindup">${system_parameters['hardware']['pid_antiwindup']}</param>
                    <param name="command_guard_variant">${system_parameters['hardware']['command_guard_variant']}</param>
                    <param name="external_torque_cutoff_frequency">${system_parameters['hardware']['external_torque_cutoff_frequency']}</param>
                    <param name="measured_torque_cutoff_frequency">${system_parameters['hardware']['measured_torque_cutoff_frequency']}</param>
                    <param name="open_loop">${system_parameters['hardware']['open_loop']}</param>
                </hardware>
            </xacro:if>

            <!-- define lbr specific state interfaces as sensor, see
            https://github.com/ros-controls/roadmap/blob/master/design_drafts/components_architecture_and_urdf_examples.md -->
            <xacro:if value="${mode == 'hardware'}">
                <sensor name="auxiliary_sensor">
                    <!-- see KUKA::FRI::LBRState -->
                    <state_interface name="sample_time" />
                    <state_interface name="session_state" />
                    <state_interface name="connection_quality" />
                    <state_interface name="safety_state" />
                    <state_interface name="operation_mode" />
                    <state_interface name="drive_state" />
                    <state_interface name="client_command_mode" />
                    <state_interface name="overlay_type" />
                    <state_interface name="control_mode" />
                    <state_interface name="time_stamp_sec" />
                    <state_interface name="time_stamp_nano_sec" />
                    <state_interface name="tracking_performance" />
                </sensor>

                <sensor
                    name="estimated_ft_sensor">
                    <param name="chain_root">${system_parameters['estimated_ft_sensor']['chain_root']}</param>
                    <param name="chain_tip">${system_parameters['estimated_ft_sensor']['chain_tip']}</param>
                    <param name="damping">${system_parameters['estimated_ft_sensor']['damping']}</param>
                    <param name="force_x_th">${system_parameters['estimated_ft_sensor']['force_x_th']}</param>
                    <param name="force_y_th">${system_parameters['estimated_ft_sensor']['force_y_th']}</param>
                    <param name="force_z_th">${system_parameters['estimated_ft_sensor']['force_z_th']}</param>
                    <param name="torque_x_th">${system_parameters['estimated_ft_sensor']['torque_x_th']}</param>
                    <param name="torque_y_th">${system_parameters['estimated_ft_sensor']['torque_y_th']}</param>
                    <param name="torque_z_th">${system_parameters['estimated_ft_sensor']['torque_z_th']}</param>
                    <state_interface name="force.x" />
                    <state_interface name="force.y" />
                    <state_interface name="force.z" />
                    <state_interface name="torque.x" />
                    <state_interface name="torque.y" />
                    <state_interface name="torque.z" />
                </sensor>

                <!-- FRI Cartesian impedance control mode -->
                <gpio
                    name="wrench">
                    <command_interface name="force.x" />
                    <command_interface name="force.y" />
                    <command_interface name="force.z" />
                    <command_interface name="torque.x" />
                    <command_interface name="torque.y" />
                    <command_interface name="torque.z" />
                </gpio>
            </xacro:if>

            <!-- define joints and command/state interfaces for each joint -->
            <xacro:macro name="joint_interface"
                params="name min_position max_position max_velocity max_torque mode">
                <joint name="${name}">
<<<<<<< HEAD
                    <!-- parameters only used for real driver -->
                    <xacro:unless value="${sim}">
                        <param name="min_position">${min_position}</param>
                        <param name="max_position">${max_position}</param>
                        <param name="max_velocity">${max_velocity}</param>
                        <param name="max_torque">${max_torque}</param>
                    </xacro:unless>
=======
>>>>>>> 71bf3f89
                    <command_interface name="position">
                        <param name="min">${min_position}</param>
                        <param name="max">${max_position}</param>
                    </command_interface>
                    <!-- only single command interface, refer
                    https://github.com/ros-controls/gz_ros2_control/issues/182 -->
                    <xacro:unless value="${sim}">
                        <command_interface name="effort">
                            <param name="min">-${max_torque}</param>
                            <param name="max"> ${max_torque}</param>
                        </command_interface>
                    </xacro:unless>
                    <state_interface name="position" />
                    <state_interface name="velocity" />
                    <state_interface name="effort" />
                    <xacro:if value="${mode == 'hardware'}">
                        <param name="min_position">${min_position}</param>
                        <param name="max_position">${max_position}</param>
                        <param name="max_velocity">${max_velocity}</param>
                        <param name="max_torque">${max_torque}</param>
                        <xacro:if value="${system_parameters['hardware']['fri_client_sdk']['major_version'] == 1}">
                            <state_interface name="commanded_joint_position" />
                        </xacro:if>
                        <state_interface name="commanded_torque" />
                        <state_interface name="external_torque" />
                        <state_interface name="ipo_joint_position" />
                    </xacro:if>
                </joint>
            </xacro:macro>

            <xacro:joint_interface name="A1"
                min_position="${joint_limits['A1']['lower'] * PI / 180}"
                max_position="${joint_limits['A1']['upper'] * PI / 180}"
                max_velocity="${joint_limits['A1']['velocity'] * PI / 180}"
                max_torque="${joint_limits['A1']['effort']}"
                mode="${mode}" />
            <xacro:joint_interface name="A2"
                min_position="${joint_limits['A2']['lower'] * PI / 180}"
                max_position="${joint_limits['A2']['upper'] * PI / 180}"
                max_velocity="${joint_limits['A2']['velocity'] * PI / 180}"
                max_torque="${joint_limits['A2']['effort']}"
                mode="${mode}" />
            <xacro:joint_interface name="A3"
                min_position="${joint_limits['A3']['lower'] * PI / 180}"
                max_position="${joint_limits['A3']['upper'] * PI / 180}"
                max_velocity="${joint_limits['A3']['velocity'] * PI / 180}"
                max_torque="${joint_limits['A3']['effort']}"
                mode="${mode}" />
            <xacro:joint_interface name="A4"
                min_position="${joint_limits['A4']['lower'] * PI / 180}"
                max_position="${joint_limits['A4']['upper'] * PI / 180}"
                max_velocity="${joint_limits['A4']['velocity'] * PI / 180}"
                max_torque="${joint_limits['A4']['effort']}"
                mode="${mode}" />
            <xacro:joint_interface name="A5"
                min_position="${joint_limits['A5']['lower'] * PI / 180}"
                max_position="${joint_limits['A5']['upper'] * PI / 180}"
                max_velocity="${joint_limits['A5']['velocity'] * PI / 180}"
                max_torque="${joint_limits['A5']['effort']}"
                mode="${mode}" />
            <xacro:joint_interface name="A6"
                min_position="${joint_limits['A6']['lower'] * PI / 180}"
                max_position="${joint_limits['A6']['upper'] * PI / 180}"
                max_velocity="${joint_limits['A6']['velocity'] * PI / 180}"
                max_torque="${joint_limits['A6']['effort']}"
                mode="${mode}" />
            <xacro:joint_interface name="A7"
                min_position="${joint_limits['A7']['lower'] * PI / 180}"
                max_position="${joint_limits['A7']['upper'] * PI / 180}"
                max_velocity="${joint_limits['A7']['velocity'] * PI / 180}"
                max_torque="${joint_limits['A7']['effort']}"
                mode="${mode}" />
        </ros2_control>
    </xacro:macro>
</robot><|MERGE_RESOLUTION|>--- conflicted
+++ resolved
@@ -94,16 +94,6 @@
             <xacro:macro name="joint_interface"
                 params="name min_position max_position max_velocity max_torque mode">
                 <joint name="${name}">
-<<<<<<< HEAD
-                    <!-- parameters only used for real driver -->
-                    <xacro:unless value="${sim}">
-                        <param name="min_position">${min_position}</param>
-                        <param name="max_position">${max_position}</param>
-                        <param name="max_velocity">${max_velocity}</param>
-                        <param name="max_torque">${max_torque}</param>
-                    </xacro:unless>
-=======
->>>>>>> 71bf3f89
                     <command_interface name="position">
                         <param name="min">${min_position}</param>
                         <param name="max">${max_position}</param>
