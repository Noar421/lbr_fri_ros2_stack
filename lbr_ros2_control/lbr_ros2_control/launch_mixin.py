from typing import Dict, Optional, Union

from launch.actions import DeclareLaunchArgument
from launch.substitutions import LaunchConfiguration, PathJoinSubstitution
from launch_ros.actions import Node
from launch_ros.substitutions import FindPackageShare


class LBRROS2ControlMixin:
    @staticmethod
    def arg_ctrl_cfg_pkg() -> DeclareLaunchArgument:
        return DeclareLaunchArgument(
            name="ctrl_cfg_pkg",
            default_value="lbr_ros2_control",
            description="Controller configuration package. The package containing the ctrl_cfg.",
        )

    @staticmethod
    def arg_ctrl_cfg() -> DeclareLaunchArgument:
        return DeclareLaunchArgument(
            name="ctrl_cfg",
            default_value="config/lbr_controllers.yaml",
            description="Relative path from ctrl_cfg_pkg to the controllers.",
        )

    @staticmethod
    def arg_ctrl() -> DeclareLaunchArgument:
        return DeclareLaunchArgument(
            name="ctrl",
            default_value="joint_trajectory_controller",
            description="Desired default controller. One of specified in ctrl_cfg.",
<<<<<<< HEAD
            choices=["joint_trajectory_controller", "forward_position_controller"],
=======
            choices=[
                "joint_trajectory_controller",
                "forward_position_controller",
                "forward_lbr_position_command_controller",
                "forward_lbr_torque_command_controller",
            ],
>>>>>>> 0c472127
        )

    @staticmethod
    def arg_use_sim_time() -> DeclareLaunchArgument:
        return DeclareLaunchArgument(
            name="use_sim_time",
            default_value="false",
            description="Use simulation (Gazebo) clock if true.",
        )

    @staticmethod
    def node_ros2_control(
        robot_description: Dict[str, str],
        robot_name: Optional[Union[LaunchConfiguration, str]] = None,
        **kwargs,
    ) -> Node:
        if robot_name is None:
            robot_name = LaunchConfiguration("robot_name", default="lbr")
        return Node(
            package="controller_manager",
            executable="ros2_control_node",
            parameters=[
                {"use_sim_time": False},
                PathJoinSubstitution(
                    [
                        FindPackageShare(
                            LaunchConfiguration(
                                "ctrl_cfg_pkg", default="lbr_ros2_control"
                            )
                        ),
                        LaunchConfiguration(
                            "ctrl_cfg", default="config/lbr_controllers.yaml"
                        ),
                    ]
                ),
                robot_description,
            ],
            namespace=robot_name,
            **kwargs,
        )

    @staticmethod
    def node_controller_spawner(
        robot_name: Optional[Union[LaunchConfiguration, str]] = None,
        controller: Optional[Union[LaunchConfiguration, str]] = None,
        **kwargs,
    ) -> Node:
        if robot_name is None:
            robot_name = LaunchConfiguration("robot_name", default="lbr")
        if controller is None:
            controller = LaunchConfiguration("ctrl")
        return Node(
            package="controller_manager",
            executable="spawner",
            output="screen",
            arguments=[
<<<<<<< HEAD
                LaunchConfiguration("ctrl", default="joint_trajectory_controller"),
=======
                controller,
>>>>>>> 0c472127
                "--controller-manager",
                "controller_manager",
            ],
            namespace=robot_name,
            **kwargs,
        )

    @staticmethod
    def node_robot_state_publisher(
        robot_description: Dict[str, str],
        robot_name: Optional[LaunchConfiguration] = None,
        use_sim_time: Optional[Union[LaunchConfiguration, bool]] = None,
        **kwargs,
    ) -> Node:
        if robot_name is None:
            robot_name = LaunchConfiguration("robot_name", default="lbr")
        if use_sim_time is None:
            use_sim_time = LaunchConfiguration("use_sim_time", default="false")

        return Node(
            package="robot_state_publisher",
            executable="robot_state_publisher",
            output="screen",
            parameters=[
                robot_description,
                {"use_sim_time": use_sim_time},
                # use robot name as frame prefix
                {
                    "frame_prefix": PathJoinSubstitution([robot_name, ""])
                },  # neat hack to add trailing slash, which is required by frame_prefix
            ],
            namespace=robot_name,
            **kwargs,
        )<|MERGE_RESOLUTION|>--- conflicted
+++ resolved
@@ -29,16 +29,12 @@
             name="ctrl",
             default_value="joint_trajectory_controller",
             description="Desired default controller. One of specified in ctrl_cfg.",
-<<<<<<< HEAD
-            choices=["joint_trajectory_controller", "forward_position_controller"],
-=======
             choices=[
                 "joint_trajectory_controller",
                 "forward_position_controller",
                 "forward_lbr_position_command_controller",
                 "forward_lbr_torque_command_controller",
             ],
->>>>>>> 0c472127
         )
 
     @staticmethod
@@ -95,11 +91,7 @@
             executable="spawner",
             output="screen",
             arguments=[
-<<<<<<< HEAD
-                LaunchConfiguration("ctrl", default="joint_trajectory_controller"),
-=======
                 controller,
->>>>>>> 0c472127
                 "--controller-manager",
                 "controller_manager",
             ],
