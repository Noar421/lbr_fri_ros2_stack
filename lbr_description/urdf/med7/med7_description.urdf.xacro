--- conflicted
+++ resolved
@@ -284,8 +284,7 @@
 
         <xacro:lbr_gazebo />
         <!-- TODO: move modes to args, decouple urdf/gazebo/controls -->
-<<<<<<< HEAD
-        <xacro:lbr_hardware_interface
+        <xacro:lbr_system_interface
             A1_position_limit="${A1_position_limit * PI / 180}"
             A2_position_limit="${A2_position_limit * PI / 180}"
             A3_position_limit="${A3_position_limit * PI / 180}"
@@ -293,16 +292,6 @@
             A5_position_limit="${A5_position_limit * PI / 180}"
             A6_position_limit="${A6_position_limit * PI / 180}"
             A7_position_limit="${A7_position_limit * PI / 180}"
-=======
-        <xacro:lbr_system_interface
-            joint_0_position_limit="${joint_0_position_limit * PI / 180}"
-            joint_1_position_limit="${joint_1_position_limit * PI / 180}"
-            joint_2_position_limit="${joint_2_position_limit * PI / 180}"
-            joint_3_position_limit="${joint_3_position_limit * PI / 180}"
-            joint_4_position_limit="${joint_4_position_limit * PI / 180}"
-            joint_5_position_limit="${joint_5_position_limit * PI / 180}"
-            joint_6_position_limit="${joint_6_position_limit * PI / 180}"
->>>>>>> f4bed49a
             effort_limit="${effort_limit}"
             sim="${sim}" remote_host="INADDR_ANY" port_id="${port_id}" />
 
