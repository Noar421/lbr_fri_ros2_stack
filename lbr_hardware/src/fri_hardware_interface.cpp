--- conflicted
+++ resolved
@@ -3,22 +3,15 @@
 
 namespace LBR {
 
-<<<<<<< HEAD
-CallbackReturn FRIHardwareInterface::on_init(const hardware_interface::HardwareInfo & system_info) {
-    if (hardware_interface::SystemInterface::on_init(system_info) != CallbackReturn::SUCCESS)
-    {
-        return CallbackReturn::ERROR;
-=======
 FRIHardwareInterface::~FRIHardwareInterface() {
     RCLCPP_INFO(rclcpp::get_logger(FRI_HW_LOGGER), "Disconnecting FRI on destruct...");
     app_.disconnect();
     RCLCPP_INFO(rclcpp::get_logger(FRI_HW_LOGGER), "Done.");
 }
 
-hardware_interface::return_type FRIHardwareInterface::configure(const hardware_interface::HardwareInfo& system_info) {
-    if (this->configure_default(system_info) != hardware_interface::return_type::OK) {
-        return hardware_interface::return_type::ERROR;
->>>>>>> 8092c67b
+CallbackReturn FRIHardwareInterface::on_init(const hardware_interface::HardwareInfo & system_info) {
+    if (hardware_interface::SystemInterface::on_init(system_info) != CallbackReturn::SUCCESS) {
+        return CallbackReturn::ERROR;
     }
     
     // state interface references
@@ -155,13 +148,8 @@
     return CallbackReturn::SUCCESS;
 }
 
-<<<<<<< HEAD
 CallbackReturn FRIHardwareInterface::on_deactivate(const rclcpp_lifecycle::State &)  {
-    RCLCPP_INFO(rclcpp::get_logger(FRI_HW_LOGGER), "Disconnecting FRI...");
-=======
-hardware_interface::return_type FRIHardwareInterface::stop() {
     RCLCPP_INFO(rclcpp::get_logger(FRI_HW_LOGGER), "Disconnecting FRI on stop...");
->>>>>>> 8092c67b
     app_.disconnect();
     RCLCPP_INFO(rclcpp::get_logger(FRI_HW_LOGGER), "Done.");
 
