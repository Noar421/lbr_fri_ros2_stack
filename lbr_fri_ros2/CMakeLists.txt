--- conflicted
+++ resolved
@@ -7,13 +7,9 @@
 
 # find dependencies
 find_package(ament_cmake REQUIRED)
-<<<<<<< HEAD
+find_package(control_toolbox REQUIRED)
 find_package(fri_vendor REQUIRED)
 find_package(FRIClient REQUIRED)
-=======
-find_package(control_toolbox REQUIRED)
-find_package(fri REQUIRED)
->>>>>>> d4ee0207
 find_package(lbr_fri_msgs REQUIRED)
 find_package(rclcpp REQUIRED)
 find_package(rclcpp_components REQUIRED)
@@ -34,11 +30,7 @@
 )
 
 ament_target_dependencies(lbr_fri_ros2
-<<<<<<< HEAD
-=======
   control_toolbox
-  fri
->>>>>>> d4ee0207
   lbr_fri_msgs
   rclcpp
   urdf
@@ -50,13 +42,9 @@
 
 ament_export_targets(lbr_fri_ros2_export HAS_LIBRARY_TARGET)
 ament_export_dependencies(
-<<<<<<< HEAD
+  control_toolbox
   fri_vendor
   FRIClient
-=======
-  control_toolbox
-  fri
->>>>>>> d4ee0207
   lbr_fri_msgs
   rclcpp
   urdf
@@ -92,11 +80,6 @@
   rclcpp
   urdf
   rclcpp_components
-<<<<<<< HEAD
-  realtime_tools
-  lbr_fri_msgs
-=======
->>>>>>> d4ee0207
 )
 
 target_link_libraries(lbr_app_component
